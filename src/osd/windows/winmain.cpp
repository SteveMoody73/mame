// license:BSD-3-Clause
// copyright-holders:Aaron Giles
//============================================================
//
//  winmain.c - Win32 main program
//
//============================================================

// standard windows headers
#define WIN32_LEAN_AND_MEAN
#include <windows.h>
#include <commctrl.h>
#include <mmsystem.h>
#include <tchar.h>
#include <io.h>

// standard C headers
#include <ctype.h>
#include <stdarg.h>
#include <psapi.h>
#include <dbghelp.h>

// MAME headers
#include "emu.h"
#include "clifront.h"
#include "emuopts.h"

// MAMEOS headers
#include "winmain.h"
#include "window.h"
#include "video.h"
#include "winutf8.h"
#include "winutil.h"
#include "debugger.h"
#include "winfile.h"

#define DEBUG_SLOW_LOCKS    0

//**************************************************************************
//  MACROS
//**************************************************************************

#ifdef UNICODE
#define UNICODE_POSTFIX "W"
#else
#define UNICODE_POSTFIX "A"
#endif



//**************************************************************************
//  TYPE DEFINITIONS
//**************************************************************************

template<typename _FunctionPtr>
class dynamic_bind
{
public:
	// constructor which looks up the function
	dynamic_bind(const TCHAR *dll, const char *symbol)
		: m_function(nullptr)
	{
		HMODULE module = LoadLibrary(dll);
		if (module != nullptr)
			m_function = reinterpret_cast<_FunctionPtr>(GetProcAddress(module, symbol));
	}

	// bool to test if the function is nullptr or not
	operator bool() const { return (m_function != nullptr); }

	// dereference to get the underlying pointer
	_FunctionPtr operator *() const { return m_function; }

private:
	_FunctionPtr    m_function;
};


class stack_walker
{
public:
	stack_walker();

	FPTR ip() const { return m_stackframe.AddrPC.Offset; }
	FPTR sp() const { return m_stackframe.AddrStack.Offset; }
	FPTR frame() const { return m_stackframe.AddrFrame.Offset; }

	bool reset();
	void reset(CONTEXT &context, HANDLE thread);
	bool unwind();

private:
	HANDLE          m_process;
	HANDLE          m_thread;
	STACKFRAME64    m_stackframe;
	CONTEXT         m_context;
	bool            m_first;

	dynamic_bind<BOOL (WINAPI *)(DWORD, HANDLE, HANDLE, LPSTACKFRAME64, PVOID, PREAD_PROCESS_MEMORY_ROUTINE64, PFUNCTION_TABLE_ACCESS_ROUTINE64, PGET_MODULE_BASE_ROUTINE64, PTRANSLATE_ADDRESS_ROUTINE64)>
			m_stack_walk_64;
	dynamic_bind<BOOL (WINAPI *)(HANDLE, LPCTSTR, BOOL)> m_sym_initialize;
	dynamic_bind<PVOID (WINAPI *)(HANDLE, DWORD64)> m_sym_function_table_access_64;
	dynamic_bind<DWORD64 (WINAPI *)(HANDLE, DWORD64)> m_sym_get_module_base_64;
	dynamic_bind<VOID (WINAPI *)(PCONTEXT)> m_rtl_capture_context;

	static bool     s_initialized;
};


class symbol_manager
{
public:
	// construction/destruction
	symbol_manager(const char *argv0);
	~symbol_manager();

	// getters
	FPTR last_base() const { return m_last_base; }

	// core symbol lookup
	const char *symbol_for_address(FPTR address);
	const char *symbol_for_address(PVOID address) { return symbol_for_address(reinterpret_cast<FPTR>(address)); }

	// force symbols to be cached
	void cache_symbols() { scan_file_for_address(0, true); }

	void reset_cache() { m_cache.reset(); }
private:
	// internal helpers
	bool query_system_for_address(FPTR address);
	void scan_file_for_address(FPTR address, bool create_cache);
	bool parse_sym_line(const char *line, FPTR &address, std::string &symbol);
	bool parse_map_line(const char *line, FPTR &address, std::string &symbol);
	void scan_cache_for_address(FPTR address);
	void format_symbol(const char *name, UINT32 displacement, const char *filename = nullptr, int linenumber = 0);

	static FPTR get_text_section_base();

	struct cache_entry
	{
		cache_entry(FPTR address, const char *symbol) :
			m_next(nullptr), m_address(address), m_name(symbol) { }
		cache_entry *next() const { return m_next; }

		cache_entry *   m_next;
		FPTR            m_address;
		std::string     m_name;
	};
	simple_list<cache_entry> m_cache;

	std::string     m_mapfile;
	std::string     m_symfile;
	std::string     m_buffer;
	HANDLE          m_process;
	FPTR            m_last_base;
	FPTR            m_text_base;

	dynamic_bind<BOOL (WINAPI *)(HANDLE, DWORD64, PDWORD64, PSYMBOL_INFO)> m_sym_from_addr;
	dynamic_bind<BOOL (WINAPI *)(HANDLE, DWORD64, PDWORD, PIMAGEHLP_LINE64)> m_sym_get_line_from_addr_64;
};


class sampling_profiler
{
public:
	sampling_profiler(UINT32 max_seconds, UINT8 stack_depth);
	~sampling_profiler();

	void start();
	void stop();

//  void reset();
	void print_results(symbol_manager &symbols);

private:
	static DWORD WINAPI thread_entry(LPVOID lpParameter);
	void thread_run();

	static int CLIB_DECL compare_address(const void *item1, const void *item2);
	static int CLIB_DECL compare_frequency(const void *item1, const void *item2);

	HANDLE          m_target_thread;

	HANDLE          m_thread;
	DWORD           m_thread_id;
	volatile bool   m_thread_exit;

	UINT8           m_stack_depth;
	UINT8           m_entry_stride;
	std::vector<FPTR>    m_buffer;
	FPTR *          m_buffer_ptr;
	FPTR *          m_buffer_end;
};

//============================================================
//  winui_output_error
//============================================================

class winui_output_error : public osd_output
{
public:
	virtual void output_callback(osd_output_channel channel, const char *msg, va_list args) override
	{
		if (channel == OSD_OUTPUT_CHANNEL_ERROR)
		{
			char buffer[1024];

			// if we are in fullscreen mode, go to windowed mode
			if ((video_config.windowed == 0) && (win_window_list != nullptr))
				winwindow_toggle_full_screen();

			vsnprintf(buffer, ARRAY_LENGTH(buffer), msg, args);
			win_message_box_utf8(win_window_list ? win_window_list->m_hwnd : nullptr, buffer, emulator_info::get_appname(), MB_OK);
		}
		else
			chain_output(channel, msg, args);
	}
};




//**************************************************************************
//  GLOBAL VARIABLES
//**************************************************************************

// this line prevents globbing on the command line
int _CRT_glob = 0;

//**************************************************************************
//  LOCAL VARIABLES
//**************************************************************************

static LPTOP_LEVEL_EXCEPTION_FILTER pass_thru_filter;

static HANDLE watchdog_reset_event;
static HANDLE watchdog_exit_event;
static HANDLE watchdog_thread;

static running_machine *g_current_machine;

static int timeresult = !TIMERR_NOERROR;
static TIMECAPS timecaps;

static sampling_profiler *profiler = nullptr;
static symbol_manager *symbols = nullptr;

bool stack_walker::s_initialized = false;


//**************************************************************************
//  FUNCTION PROTOTYPES
//**************************************************************************

static BOOL WINAPI control_handler(DWORD type);
static int is_double_click_start(int argc);
static DWORD WINAPI watchdog_thread_entry(LPVOID lpParameter);
static LONG WINAPI exception_filter(struct _EXCEPTION_POINTERS *info);



//**************************************************************************
//  OPTIONS
//**************************************************************************

// struct definitions
const options_entry windows_options::s_option_entries[] =
{
	// performance options
	{ nullptr,                                        nullptr,    OPTION_HEADER,     "WINDOWS PERFORMANCE OPTIONS" },
	{ WINOPTION_PRIORITY "(-15-1)",                   "0",        OPTION_INTEGER,    "thread priority for the main game thread; range from -15 to 1" },
	{ WINOPTION_PROFILE,                              "0",        OPTION_INTEGER,    "enables profiling, specifying the stack depth to track" },

	// video options
	{ nullptr,                                        nullptr,    OPTION_HEADER,     "WINDOWS VIDEO OPTIONS" },
	{ WINOPTION_MENU,                                 "0",        OPTION_BOOLEAN,    "enables menu bar if available by UI implementation" },

	// DirectDraw-specific options
	{ nullptr,                                        nullptr,    OPTION_HEADER,     "DIRECTDRAW-SPECIFIC OPTIONS" },
	{ WINOPTION_HWSTRETCH ";hws",                     "1",        OPTION_BOOLEAN,    "enables hardware stretching" },

	// post-processing options
<<<<<<< HEAD
	{ NULL,                                                     NULL,                OPTION_HEADER,     "DIRECT3D POST-PROCESSING OPTIONS" },
	{ WINOPTION_HLSL_ENABLE";hlsl",                             "0",                 OPTION_BOOLEAN,    "enables HLSL post-processing (PS3.0 required)" },
	{ WINOPTION_HLSLPATH,                                       "hlsl",              OPTION_STRING,     "path to hlsl files" },
	{ WINOPTION_HLSL_WRITE,                                     NULL,                OPTION_STRING,     "enables HLSL AVI writing (huge disk bandwidth suggested)" },
=======
	{ nullptr,                                        			nullptr,             OPTION_HEADER,     "DIRECT3D POST-PROCESSING OPTIONS" },
	{ WINOPTION_HLSL_ENABLE";hlsl",                   			"0",                 OPTION_BOOLEAN,    "enables HLSL post-processing (PS3.0 required)" },
	{ WINOPTION_HLSLPATH,                             			"hlsl",              OPTION_STRING,     "path to hlsl files" },
	{ WINOPTION_HLSL_PRESCALE_X,                      			"0",                 OPTION_INTEGER,    "HLSL pre-scale override factor for X (0 for auto)" },
	{ WINOPTION_HLSL_PRESCALE_Y,                      			"0",                 OPTION_INTEGER,    "HLSL pre-scale override factor for Y (0 for auto)" },
	{ WINOPTION_HLSL_WRITE,                           			nullptr,             OPTION_STRING,     "enables HLSL AVI writing (huge disk bandwidth suggested)" },
>>>>>>> a0ba4074
	{ WINOPTION_HLSL_SNAP_WIDTH,                                "2048",              OPTION_STRING,     "HLSL upscaled-snapshot width" },
	{ WINOPTION_HLSL_SNAP_HEIGHT,                               "1536",              OPTION_STRING,     "HLSL upscaled-snapshot height" },
	{ WINOPTION_SHADOW_MASK_TILE_MODE,                          "0",                 OPTION_INTEGER,    "shadow mask tile mode (0 for screen based, 1 for source based)" },
	{ WINOPTION_SHADOW_MASK_ALPHA";fs_shadwa(0.0-1.0)",         "0.0",               OPTION_FLOAT,      "shadow mask alpha-blend value (1.0 is fully blended, 0.0 is no mask)" },
	{ WINOPTION_SHADOW_MASK_TEXTURE";fs_shadwt(0.0-1.0)",       "shadow-mask.png",   OPTION_STRING,     "shadow mask texture name" },
	{ WINOPTION_SHADOW_MASK_COUNT_X";fs_shadww",                "6",                 OPTION_INTEGER,    "shadow mask tile width, in screen dimensions" },
	{ WINOPTION_SHADOW_MASK_COUNT_Y";fs_shadwh",                "4",                 OPTION_INTEGER,    "shadow mask tile height, in screen dimensions" },
	{ WINOPTION_SHADOW_MASK_USIZE";fs_shadwu(0.0-1.0)",         "0.1875",            OPTION_FLOAT,      "shadow mask texture width, in U/V dimensions" },
	{ WINOPTION_SHADOW_MASK_VSIZE";fs_shadwv(0.0-1.0)",         "0.25",              OPTION_FLOAT,      "shadow mask texture height, in U/V dimensions" },
	{ WINOPTION_SHADOW_MASK_UOFFSET";fs_shadwou(-1.0-1.0)",     "0.0",               OPTION_FLOAT,      "shadow mask texture offset, in U direction" },
	{ WINOPTION_SHADOW_MASK_VOFFSET";fs_shadwov(-1.0-1.0)",     "0.0",               OPTION_FLOAT,      "shadow mask texture offset, in V direction" },
	{ WINOPTION_CURVATURE";fs_curv(0.0-1.0)",                   "0.0",               OPTION_FLOAT,      "screen curvature amount" },
	{ WINOPTION_ROUND_CORNER";fs_rndc(0.0-1.0)",                "0.0",               OPTION_FLOAT,      "screen round corner amount" },
	{ WINOPTION_SMOOTH_BORDER";fs_smob(0.0-1.0)",               "0.0",               OPTION_FLOAT,      "screen smooth border amount" },
	{ WINOPTION_REFLECTION";fs_ref(0.0-1.0)",                   "0.0",               OPTION_FLOAT,      "screen reflection amount" },
	{ WINOPTION_VIGNETTING";fs_vig(0.0-1.0)",                   "0.0",               OPTION_FLOAT,      "image vignetting amount" },
	/* Beam-related values below this line*/
	{ WINOPTION_SCANLINE_AMOUNT";fs_scanam(0.0-4.0)",           "0.0",               OPTION_FLOAT,      "overall alpha scaling value for scanlines" },
	{ WINOPTION_SCANLINE_SCALE";fs_scansc(0.0-4.0)",            "1.0",               OPTION_FLOAT,      "overall height scaling value for scanlines" },
	{ WINOPTION_SCANLINE_HEIGHT";fs_scanh(0.0-4.0)",            "1.0",               OPTION_FLOAT,      "individual height scaling value for scanlines" },
	{ WINOPTION_SCANLINE_BRIGHT_SCALE";fs_scanbs(0.0-2.0)",     "1.0",               OPTION_FLOAT,      "overall brightness scaling value for scanlines (multiplicative)" },
	{ WINOPTION_SCANLINE_BRIGHT_OFFSET";fs_scanbo(0.0-1.0)",    "0.0",               OPTION_FLOAT,      "overall brightness offset value for scanlines (additive)" },
	{ WINOPTION_SCANLINE_JITTER";fs_scanjt(0.0-4.0)",           "0.0",               OPTION_FLOAT,      "overall interlace jitter scaling value for scanlines" },
	{ WINOPTION_HUM_BAR_ALPHA";fs_humba(0.0-1.0)",              "0.0",               OPTION_FLOAT,      "overall alpha scaling value for hum bar" },
	{ WINOPTION_DEFOCUS";fs_focus",                             "1.0,0.0",           OPTION_STRING,     "overall defocus value in screen-relative coords" },
	{ WINOPTION_CONVERGE_X";fs_convx",                          "0.25,0.00,-0.25",   OPTION_STRING,     "convergence in screen-relative X direction" },
	{ WINOPTION_CONVERGE_Y";fs_convy",                          "0.0,0.25,-0.25",    OPTION_STRING,     "convergence in screen-relative Y direction" },
	{ WINOPTION_RADIAL_CONVERGE_X";fs_rconvx",                  "0.0,0.0,0.0",       OPTION_STRING,     "radial convergence in screen-relative X direction" },
	{ WINOPTION_RADIAL_CONVERGE_Y";fs_rconvy",                  "0.0,0.0,0.0",       OPTION_STRING,     "radial convergence in screen-relative Y direction" },
	/* RGB colorspace convolution below this line */
	{ WINOPTION_RED_RATIO";fs_redratio",                        "1.0,0.0,0.0",       OPTION_STRING,     "red output signal generated by input signal" },
	{ WINOPTION_GRN_RATIO";fs_grnratio",                        "0.0,1.0,0.0",       OPTION_STRING,     "green output signal generated by input signal" },
	{ WINOPTION_BLU_RATIO";fs_bluratio",                        "0.0,0.0,1.0",       OPTION_STRING,     "blue output signal generated by input signal" },
	{ WINOPTION_SATURATION";fs_sat(0.0-4.0)",                   "1.4",               OPTION_FLOAT,      "saturation scaling value" },
	{ WINOPTION_OFFSET";fs_offset",                             "0.0,0.0,0.0",       OPTION_STRING,     "signal offset value (additive)" },
	{ WINOPTION_SCALE";fs_scale",                               "0.95,0.95,0.95",    OPTION_STRING,     "signal scaling value (multiplicative)" },
	{ WINOPTION_POWER";fs_power",                               "0.8,0.8,0.8",       OPTION_STRING,     "signal power value (exponential)" },
	{ WINOPTION_FLOOR";fs_floor",                               "0.05,0.05,0.05",    OPTION_STRING,     "signal floor level" },
	{ WINOPTION_PHOSPHOR";fs_phosphor",                         "0.4,0.4,0.4",       OPTION_STRING,     "phosphorescence decay rate (0.0 is instant, 1.0 is forever)" },
	/* NTSC simulation below this line */
	{ nullptr,                                                  nullptr,             OPTION_HEADER,     "NTSC POST-PROCESSING OPTIONS" },
	{ WINOPTION_YIQ_ENABLE";yiq",                               "0",                 OPTION_BOOLEAN,    "enables YIQ-space HLSL post-processing" },
	{ WINOPTION_YIQ_JITTER";yiqj",                              "0.0",               OPTION_FLOAT,      "Jitter for the NTSC signal processing" },
	{ WINOPTION_YIQ_CCVALUE";yiqcc",                            "3.57954545",        OPTION_FLOAT,      "Color Carrier frequency for NTSC signal processing" },
	{ WINOPTION_YIQ_AVALUE";yiqa",                              "0.5",               OPTION_FLOAT,      "A value for NTSC signal processing" },
	{ WINOPTION_YIQ_BVALUE";yiqb",                              "0.5",               OPTION_FLOAT,      "B value for NTSC signal processing" },
	{ WINOPTION_YIQ_OVALUE";yiqo",                              "0.0",               OPTION_FLOAT,      "Outgoing Color Carrier phase offset for NTSC signal processing" },
	{ WINOPTION_YIQ_PVALUE";yiqp",                              "1.0",               OPTION_FLOAT,      "Incoming Pixel Clock scaling value for NTSC signal processing" },
	{ WINOPTION_YIQ_NVALUE";yiqn",                              "1.0",               OPTION_FLOAT,      "Y filter notch width for NTSC signal processing" },
	{ WINOPTION_YIQ_YVALUE";yiqy",                              "6.0",               OPTION_FLOAT,      "Y filter cutoff frequency for NTSC signal processing" },
	{ WINOPTION_YIQ_IVALUE";yiqi",                              "1.2",               OPTION_FLOAT,      "I filter cutoff frequency for NTSC signal processing" },
	{ WINOPTION_YIQ_QVALUE";yiqq",                              "0.6",               OPTION_FLOAT,      "Q filter cutoff frequency for NTSC signal processing" },
	{ WINOPTION_YIQ_SCAN_TIME";yiqsc",                          "52.6",              OPTION_FLOAT,      "Horizontal scanline duration for NTSC signal processing (in usec)" },
	{ WINOPTION_YIQ_PHASE_COUNT";yiqp",                         "2",                 OPTION_INTEGER,    "Phase Count value for NTSC signal processing" },
	/* Vector simulation below this line */
	{ nullptr,                                                  nullptr,             OPTION_HEADER,     "VECTOR POST-PROCESSING OPTIONS" },
	{ WINOPTION_VECTOR_LENGTH_SCALE";veclength",                "0.5",               OPTION_FLOAT,      "How much length affects vector fade" },
	{ WINOPTION_VECTOR_LENGTH_RATIO";vecsize",                  "500.0",             OPTION_FLOAT,      "Vector fade length (4.0 - vectors fade the most at and above 4 pixels, etc.)" },
	/* Bloom below this line */
	{ nullptr,                                                  nullptr,             OPTION_HEADER,     "BLOOM POST-PROCESSING OPTIONS" },
	{ WINOPTION_BLOOM_BLEND_MODE,                               "0",                 OPTION_INTEGER,    "bloom blend mode (0 for addition, 1 for darken)" },
	{ WINOPTION_BLOOM_SCALE,                                    "0.25",              OPTION_FLOAT,      "Intensity factor for bloom" },
	{ WINOPTION_BLOOM_OVERDRIVE,                                "1.0,1.0,1.0",       OPTION_STRING,     "Overdrive factor for bloom" },
	{ WINOPTION_BLOOM_LEVEL0_WEIGHT,                            "1.0",               OPTION_FLOAT,      "Bloom level 0  (full-size target) weight" },
	{ WINOPTION_BLOOM_LEVEL1_WEIGHT,                            "0.64",              OPTION_FLOAT,      "Bloom level 1  (half-size target) weight" },
	{ WINOPTION_BLOOM_LEVEL2_WEIGHT,                            "0.32",              OPTION_FLOAT,      "Bloom level 2  (quarter-size target) weight" },
	{ WINOPTION_BLOOM_LEVEL3_WEIGHT,                            "0.16",              OPTION_FLOAT,      "Bloom level 3  (.) weight" },
	{ WINOPTION_BLOOM_LEVEL4_WEIGHT,                            "0.08",              OPTION_FLOAT,      "Bloom level 4  (.) weight" },
	{ WINOPTION_BLOOM_LEVEL5_WEIGHT,                            "0.04",              OPTION_FLOAT,      "Bloom level 5  (.) weight" },
	{ WINOPTION_BLOOM_LEVEL6_WEIGHT,                            "0.04",              OPTION_FLOAT,      "Bloom level 6  (.) weight" },
	{ WINOPTION_BLOOM_LEVEL7_WEIGHT,                            "0.02",              OPTION_FLOAT,      "Bloom level 7  (.) weight" },
	{ WINOPTION_BLOOM_LEVEL8_WEIGHT,                            "0.02",              OPTION_FLOAT,      "Bloom level 8  (.) weight" },
	{ WINOPTION_BLOOM_LEVEL9_WEIGHT,                            "0.01",              OPTION_FLOAT,      "Bloom level 9  (.) weight" },
	{ WINOPTION_BLOOM_LEVEL10_WEIGHT,                           "0.01",              OPTION_FLOAT,      "Bloom level 10 (1x1 target) weight" },

	// full screen options
	{ nullptr,                                        nullptr,    OPTION_HEADER,     "FULL SCREEN OPTIONS" },
	{ WINOPTION_TRIPLEBUFFER ";tb",                   "0",        OPTION_BOOLEAN,    "enables triple buffering" },
	{ WINOPTION_FULLSCREENBRIGHTNESS ";fsb(0.1-2.0)", "1.0",      OPTION_FLOAT,      "brightness value in full screen mode" },
	{ WINOPTION_FULLSCREENCONTRAST ";fsc(0.1-2.0)",   "1.0",      OPTION_FLOAT,      "contrast value in full screen mode" },
	{ WINOPTION_FULLSCREENGAMMA ";fsg(0.1-3.0)",      "1.0",      OPTION_FLOAT,      "gamma value in full screen mode" },

	// input options
	{ nullptr,                                        nullptr,    OPTION_HEADER,     "INPUT DEVICE OPTIONS" },
	{ WINOPTION_GLOBAL_INPUTS ";global_inputs",       "0",        OPTION_BOOLEAN,    "enables global inputs" },
	{ WINOPTION_DUAL_LIGHTGUN ";dual",                "0",        OPTION_BOOLEAN,    "enables dual lightgun input" },

	{ nullptr }
};

//**************************************************************************
//  MAIN ENTRY POINT
//**************************************************************************


//============================================================
//  utf8_main
//============================================================

int main(int argc, char *argv[])
{
	// use small output buffers on non-TTYs (i.e. pipes)
	if (!isatty(fileno(stdout)))
		setvbuf(stdout, (char *) nullptr, _IOFBF, 64);
	if (!isatty(fileno(stderr)))
		setvbuf(stderr, (char *) nullptr, _IOFBF, 64);

	// initialize common controls
	InitCommonControls();

	// set a handler to catch ctrl-c
	SetConsoleCtrlHandler(control_handler, TRUE);

	// allocate symbols
	symbol_manager local_symbols(argv[0]);
	symbols = &local_symbols;

	// set up exception handling
	pass_thru_filter = SetUnhandledExceptionFilter(exception_filter);
	SetErrorMode(SEM_FAILCRITICALERRORS | SEM_NOGPFAULTERRORBOX);

	// enable stack crawls for asserts
	extern void (*s_debugger_stack_crawler)();
	s_debugger_stack_crawler = winmain_dump_stack;


	// parse config and cmdline options
	DWORD result;
	{
		windows_options options;
		windows_osd_interface osd(options);
		// if we're a GUI app, out errors to message boxes
		// Initialize this after the osd interface so that we are first in the
		// output order
		winui_output_error winerror;
		if (win_is_gui_application() || is_double_click_start(argc))
		{
			// if we are a GUI app, output errors to message boxes
			osd_output::push(&winerror);
			// make sure any console window that opened on our behalf is nuked
			FreeConsole();
		}
		osd.register_options();
		cli_frontend frontend(options, osd);
		result = frontend.execute(argc, argv);
		osd_output::pop(&winerror);
	}
	// free symbols
	symbols = nullptr;
	return result;
}


//============================================================
//  windows_options
//============================================================

windows_options::windows_options()
: osd_options()
{
	add_entries(s_option_entries);
}


//============================================================
//  control_handler
//============================================================

static BOOL WINAPI control_handler(DWORD type)
{
	// indicate to the user that we detected something
	switch (type)
	{
		case CTRL_C_EVENT:          fprintf(stderr, "Caught Ctrl+C");                   break;
		case CTRL_BREAK_EVENT:      fprintf(stderr, "Caught Ctrl+break");               break;
		case CTRL_CLOSE_EVENT:      fprintf(stderr, "Caught console close");            break;
		case CTRL_LOGOFF_EVENT:     fprintf(stderr, "Caught logoff");                   break;
		case CTRL_SHUTDOWN_EVENT:   fprintf(stderr, "Caught shutdown");                 break;
		default:                    fprintf(stderr, "Caught unexpected console event"); break;
	}

	// if we don't have a machine yet, or if we are handling ctrl+c/ctrl+break,
	// just terminate hard, without throwing or handling any atexit stuff
	if (g_current_machine == nullptr || type == CTRL_C_EVENT || type == CTRL_BREAK_EVENT)
	{
		fprintf(stderr, ", exiting\n");
		TerminateProcess(GetCurrentProcess(), MAMERR_FATALERROR);
	}

	// all other situations attempt to do a clean exit
	else
	{
		fprintf(stderr, ", exit requested\n");
		g_current_machine->schedule_exit();
	}

	// in all cases we handled it
	return TRUE;
}




//============================================================
//  output_oslog
//============================================================

static void output_oslog(const running_machine &machine, const char *buffer)
{
	if (IsDebuggerPresent())
		win_output_debug_string_utf8(buffer);
}


//============================================================
//  constructor
//============================================================

windows_osd_interface::windows_osd_interface(windows_options &options)
	: osd_common_t(options)
	, m_options(options)
	, m_sliders(nullptr)
{
}


//============================================================
//  destructor
//============================================================

windows_osd_interface::~windows_osd_interface()
{
}


//============================================================
//  video_register
//============================================================

void windows_osd_interface::video_register()
{
	video_options_add("gdi", nullptr);
	video_options_add("d3d", nullptr);
	video_options_add("bgfx", nullptr);
	//video_options_add("auto", nullptr); // making d3d video default one
}

//============================================================
//  init
//============================================================

void windows_osd_interface::init(running_machine &machine)
{
	// call our parent
	osd_common_t::init(machine);

	const char *stemp;
	windows_options &options = downcast<windows_options &>(machine.options());

	// determine if we are benchmarking, and adjust options appropriately
	int bench = options.bench();
	std::string error_string;
	if (bench > 0)
	{
		options.set_value(OPTION_THROTTLE, false, OPTION_PRIORITY_MAXIMUM, error_string);
		options.set_value(OSDOPTION_SOUND, "none", OPTION_PRIORITY_MAXIMUM, error_string);
		options.set_value(OSDOPTION_VIDEO, "none", OPTION_PRIORITY_MAXIMUM, error_string);
		options.set_value(OPTION_SECONDS_TO_RUN, bench, OPTION_PRIORITY_MAXIMUM, error_string);
		assert(error_string.empty());
	}

	// determine if we are profiling, and adjust options appropriately
	int profile = options.profile();
	if (profile > 0)
	{
		options.set_value(OPTION_THROTTLE, false, OPTION_PRIORITY_MAXIMUM, error_string);
		options.set_value(OSDOPTION_MULTITHREADING, false, OPTION_PRIORITY_MAXIMUM, error_string);
		options.set_value(OSDOPTION_NUMPROCESSORS, 1, OPTION_PRIORITY_MAXIMUM, error_string);
		assert(error_string.empty());
	}

	// thread priority
	if (!(machine.debug_flags & DEBUG_FLAG_OSD_ENABLED))
		SetThreadPriority(GetCurrentThread(), options.priority());

	// get number of processors
	stemp = options.numprocessors();

	osd_num_processors = 0;

	if (strcmp(stemp, "auto") != 0)
	{
		osd_num_processors = atoi(stemp);
		if (osd_num_processors < 1)
		{
			osd_printf_warning("Warning: numprocessors < 1 doesn't make much sense. Assuming auto ...\n");
			osd_num_processors = 0;
		}
	}

	// initialize the subsystems
	osd_common_t::init_subsystems();

	// notify listeners of screen configuration
	std::string tempstring;
	for (win_window_info *info = win_window_list; info != nullptr; info = info->m_next)
	{
		strprintf(tempstring, "Orientation(%s)", info->m_monitor->devicename());
		machine.output().set_value(tempstring.c_str(), info->m_targetorient);
	}

	// hook up the debugger log
	if (options.oslog())
		machine.add_logerror_callback(output_oslog);

	// crank up the multimedia timer resolution to its max
	// this gives the system much finer timeslices
	timeresult = timeGetDevCaps(&timecaps, sizeof(timecaps));
	if (timeresult == TIMERR_NOERROR)
		timeBeginPeriod(timecaps.wPeriodMin);

	// if a watchdog thread is requested, create one
	int watchdog = options.watchdog();
	if (watchdog != 0)
	{
		watchdog_reset_event = CreateEvent(nullptr, FALSE, FALSE, nullptr);
		assert_always(watchdog_reset_event != nullptr, "Failed to create watchdog reset event");
		watchdog_exit_event = CreateEvent(nullptr, TRUE, FALSE, nullptr);
		assert_always(watchdog_exit_event != nullptr, "Failed to create watchdog exit event");
		watchdog_thread = CreateThread(nullptr, 0, watchdog_thread_entry, (LPVOID)(FPTR)watchdog, 0, nullptr);
		assert_always(watchdog_thread != nullptr, "Failed to create watchdog thread");
	}

	// create and start the profiler
	if (profile > 0)
	{
		profiler = global_alloc(sampling_profiler(1000, profile - 1));
		profiler->start();
	}

	// initialize sockets
	win_init_sockets();

	// note the existence of a machine
	g_current_machine = &machine;
}


//============================================================
//  osd_exit
//============================================================

void windows_osd_interface::osd_exit()
{
	// no longer have a machine
	g_current_machine = nullptr;

	// cleanup sockets
	win_cleanup_sockets();

	osd_common_t::osd_exit();

	// take down the watchdog thread if it exists
	if (watchdog_thread != nullptr)
	{
		SetEvent(watchdog_exit_event);
		WaitForSingleObject(watchdog_thread, INFINITE);
		CloseHandle(watchdog_reset_event);
		CloseHandle(watchdog_exit_event);
		CloseHandle(watchdog_thread);
		watchdog_reset_event = nullptr;
		watchdog_exit_event = nullptr;
		watchdog_thread = nullptr;
	}

	// stop the profiler
	if (profiler != nullptr)
	{
		profiler->stop();
		profiler->print_results(*symbols);
		global_free(profiler);
	}

	// restore the timer resolution
	if (timeresult == TIMERR_NOERROR)
		timeEndPeriod(timecaps.wPeriodMin);

	// one last pass at events
	winwindow_process_events(machine(), 0, 0);
}

//============================================================
//  winmain_dump_stack
//============================================================

void winmain_dump_stack()
{
	// set up the stack walker
	stack_walker walker;
	if (!walker.reset())
		return;

	// walk the stack
	while (walker.unwind())
		fprintf(stderr, "  %p: %p%s\n", (void *)walker.frame(), (void *)walker.ip(), (symbols == nullptr) ? "" : symbols->symbol_for_address(walker.ip()));
}


//============================================================
//  check_for_double_click_start
//============================================================

static int is_double_click_start(int argc)
{
	STARTUPINFO startup_info = { sizeof(STARTUPINFO) };

	// determine our startup information
	GetStartupInfo(&startup_info);

	// try to determine if MAME was simply double-clicked
	return (argc <= 1 && startup_info.dwFlags && !(startup_info.dwFlags & STARTF_USESTDHANDLES));
}


//============================================================
//  watchdog_thread_entry
//============================================================

static DWORD WINAPI watchdog_thread_entry(LPVOID lpParameter)
{
	DWORD timeout = (int)(FPTR)lpParameter * 1000;

	while (TRUE)
	{
		HANDLE handle_list[2];
		DWORD wait_result;

		// wait for either a reset or an exit, or a timeout
		handle_list[0] = watchdog_reset_event;
		handle_list[1] = watchdog_exit_event;
		wait_result = WaitForMultipleObjects(2, handle_list, FALSE, timeout);

		// on a reset, just loop around and re-wait
		if (wait_result == WAIT_OBJECT_0 + 0)
			continue;

		// on an exit, break out
		if (wait_result == WAIT_OBJECT_0 + 1)
			break;

		// on a timeout, kill the process
		if (wait_result == WAIT_TIMEOUT)
		{
			fprintf(stderr, "Terminating due to watchdog timeout\n");
			fflush(stderr);
			TerminateProcess(GetCurrentProcess(), -1);
		}
	}
	return EXCEPTION_CONTINUE_SEARCH;
}


//============================================================
//  winmain_watchdog_ping
//============================================================

void winmain_watchdog_ping(void)
{
	// if we have a watchdog, reset it
	if (watchdog_reset_event != nullptr)
		SetEvent(watchdog_reset_event);
}


//============================================================
//  exception_filter
//============================================================

static LONG WINAPI exception_filter(struct _EXCEPTION_POINTERS *info)
{
	static const struct
	{
		DWORD code;
		const char *string;
	} exception_table[] =
	{
		{ EXCEPTION_ACCESS_VIOLATION,       "ACCESS VIOLATION" },
		{ EXCEPTION_DATATYPE_MISALIGNMENT,  "DATATYPE MISALIGNMENT" },
		{ EXCEPTION_BREAKPOINT,             "BREAKPOINT" },
		{ EXCEPTION_SINGLE_STEP,            "SINGLE STEP" },
		{ EXCEPTION_ARRAY_BOUNDS_EXCEEDED,  "ARRAY BOUNDS EXCEEDED" },
		{ EXCEPTION_FLT_DENORMAL_OPERAND,   "FLOAT DENORMAL OPERAND" },
		{ EXCEPTION_FLT_DIVIDE_BY_ZERO,     "FLOAT DIVIDE BY ZERO" },
		{ EXCEPTION_FLT_INEXACT_RESULT,     "FLOAT INEXACT RESULT" },
		{ EXCEPTION_FLT_INVALID_OPERATION,  "FLOAT INVALID OPERATION" },
		{ EXCEPTION_FLT_OVERFLOW,           "FLOAT OVERFLOW" },
		{ EXCEPTION_FLT_STACK_CHECK,        "FLOAT STACK CHECK" },
		{ EXCEPTION_FLT_UNDERFLOW,          "FLOAT UNDERFLOW" },
		{ EXCEPTION_INT_DIVIDE_BY_ZERO,     "INTEGER DIVIDE BY ZERO" },
		{ EXCEPTION_INT_OVERFLOW,           "INTEGER OVERFLOW" },
		{ EXCEPTION_PRIV_INSTRUCTION,       "PRIVILEGED INSTRUCTION" },
		{ EXCEPTION_IN_PAGE_ERROR,          "IN PAGE ERROR" },
		{ EXCEPTION_ILLEGAL_INSTRUCTION,    "ILLEGAL INSTRUCTION" },
		{ EXCEPTION_NONCONTINUABLE_EXCEPTION,"NONCONTINUABLE EXCEPTION" },
		{ EXCEPTION_STACK_OVERFLOW,         "STACK OVERFLOW" },
		{ EXCEPTION_INVALID_DISPOSITION,    "INVALID DISPOSITION" },
		{ EXCEPTION_GUARD_PAGE,             "GUARD PAGE VIOLATION" },
		{ EXCEPTION_INVALID_HANDLE,         "INVALID HANDLE" },
		{ 0,                                "UNKNOWN EXCEPTION" }
	};
	static int already_hit = 0;
	int i;

	// if we're hitting this recursively, just exit
	if (already_hit)
		return EXCEPTION_CONTINUE_SEARCH;
	already_hit = 1;

	// flush any debugging traces that were live
	debugger_flush_all_traces_on_abnormal_exit();

	// find our man
	for (i = 0; exception_table[i].code != 0; i++)
		if (info->ExceptionRecord->ExceptionCode == exception_table[i].code)
			break;

	// print the exception type and address
	fprintf(stderr, "\n-----------------------------------------------------\n");
	fprintf(stderr, "Exception at EIP=%p%s: %s\n", info->ExceptionRecord->ExceptionAddress,
			symbols->symbol_for_address((FPTR)info->ExceptionRecord->ExceptionAddress), exception_table[i].string);

	// for access violations, print more info
	if (info->ExceptionRecord->ExceptionCode == EXCEPTION_ACCESS_VIOLATION)
		fprintf(stderr, "While attempting to %s memory at %p\n",
				info->ExceptionRecord->ExceptionInformation[0] ? "write" : "read",
				(void *)info->ExceptionRecord->ExceptionInformation[1]);

	// print the state of the CPU
	fprintf(stderr, "-----------------------------------------------------\n");
#ifdef PTR64
	fprintf(stderr, "RAX=%p RBX=%p RCX=%p RDX=%p\n",
			(void *)info->ContextRecord->Rax,
			(void *)info->ContextRecord->Rbx,
			(void *)info->ContextRecord->Rcx,
			(void *)info->ContextRecord->Rdx);
	fprintf(stderr, "RSI=%p RDI=%p RBP=%p RSP=%p\n",
			(void *)info->ContextRecord->Rsi,
			(void *)info->ContextRecord->Rdi,
			(void *)info->ContextRecord->Rbp,
			(void *)info->ContextRecord->Rsp);
	fprintf(stderr, " R8=%p  R9=%p R10=%p R11=%p\n",
			(void *)info->ContextRecord->R8,
			(void *)info->ContextRecord->R9,
			(void *)info->ContextRecord->R10,
			(void *)info->ContextRecord->R11);
	fprintf(stderr, "R12=%p R13=%p R14=%p R15=%p\n",
			(void *)info->ContextRecord->R12,
			(void *)info->ContextRecord->R13,
			(void *)info->ContextRecord->R14,
			(void *)info->ContextRecord->R15);
#else
	fprintf(stderr, "EAX=%p EBX=%p ECX=%p EDX=%p\n",
			(void *)info->ContextRecord->Eax,
			(void *)info->ContextRecord->Ebx,
			(void *)info->ContextRecord->Ecx,
			(void *)info->ContextRecord->Edx);
	fprintf(stderr, "ESI=%p EDI=%p EBP=%p ESP=%p\n",
			(void *)info->ContextRecord->Esi,
			(void *)info->ContextRecord->Edi,
			(void *)info->ContextRecord->Ebp,
			(void *)info->ContextRecord->Esp);
#endif

	stack_walker walker;
	walker.reset(*info->ContextRecord, GetCurrentThread());

	// reprint the actual exception address
	fprintf(stderr, "-----------------------------------------------------\n");
	fprintf(stderr, "Stack crawl:\n");

	// walk the stack
	while (walker.unwind())
		fprintf(stderr, "  %p: %p%s\n", (void *)walker.frame(), (void *)walker.ip(), (symbols == nullptr) ? "" : symbols->symbol_for_address(walker.ip()));

	// flush stderr, so the data is actually written when output is being redirected
	fflush(stderr);

	// exit
	return EXCEPTION_CONTINUE_SEARCH;
}


//**************************************************************************
//  STACK WALKER
//**************************************************************************

//-------------------------------------------------
//  stack_walker - constructor
//-------------------------------------------------

stack_walker::stack_walker()
	: m_process(GetCurrentProcess()),
		m_thread(GetCurrentThread()),
		m_first(true),
		m_stack_walk_64(TEXT("dbghelp.dll"), "StackWalk64"),
		m_sym_initialize(TEXT("dbghelp.dll"), "SymInitialize"),
		m_sym_function_table_access_64(TEXT("dbghelp.dll"), "SymFunctionTableAccess64"),
		m_sym_get_module_base_64(TEXT("dbghelp.dll"), "SymGetModuleBase64"),
		m_rtl_capture_context(TEXT("kernel32.dll"), "RtlCaptureContext")
{
	// zap the structs
	memset(&m_stackframe, 0, sizeof(m_stackframe));
	memset(&m_context, 0, sizeof(m_context));

	// initialize the symbols
	if (!s_initialized && m_sym_initialize && m_stack_walk_64 && m_sym_function_table_access_64 && m_sym_get_module_base_64)
	{
		(*m_sym_initialize)(m_process, nullptr, TRUE);
		s_initialized = true;
	}
}


//-------------------------------------------------
//  reset - set up a new context
//-------------------------------------------------

bool stack_walker::reset()
{
	// set up the initial state
	if (!m_rtl_capture_context)
		return false;
	(*m_rtl_capture_context)(&m_context);
	m_thread = GetCurrentThread();
	m_first = true;

	// initialize the stackframe
	memset(&m_stackframe, 0, sizeof(m_stackframe));
	m_stackframe.AddrPC.Mode = AddrModeFlat;
	m_stackframe.AddrFrame.Mode = AddrModeFlat;
	m_stackframe.AddrStack.Mode = AddrModeFlat;

	// pull architecture-specific fields from the context
#ifdef PTR64
	m_stackframe.AddrPC.Offset = m_context.Rip;
	m_stackframe.AddrFrame.Offset = m_context.Rsp;
	m_stackframe.AddrStack.Offset = m_context.Rsp;
#else
	m_stackframe.AddrPC.Offset = m_context.Eip;
	m_stackframe.AddrFrame.Offset = m_context.Ebp;
	m_stackframe.AddrStack.Offset = m_context.Esp;
#endif
	return true;
}

void stack_walker::reset(CONTEXT &initial, HANDLE thread)
{
	// set up the initial state
	m_context = initial;
	m_thread = thread;
	m_first = true;

	// initialize the stackframe
	memset(&m_stackframe, 0, sizeof(m_stackframe));
	m_stackframe.AddrPC.Mode = AddrModeFlat;
	m_stackframe.AddrFrame.Mode = AddrModeFlat;
	m_stackframe.AddrStack.Mode = AddrModeFlat;

	// pull architecture-specific fields from the context
#ifdef PTR64
	m_stackframe.AddrPC.Offset = m_context.Rip;
	m_stackframe.AddrFrame.Offset = m_context.Rsp;
	m_stackframe.AddrStack.Offset = m_context.Rsp;
#else
	m_stackframe.AddrPC.Offset = m_context.Eip;
	m_stackframe.AddrFrame.Offset = m_context.Ebp;
	m_stackframe.AddrStack.Offset = m_context.Esp;
#endif
}


//-------------------------------------------------
//  unwind - unwind a single level
//-------------------------------------------------

bool stack_walker::unwind()
{
	// if we were able to initialize, then we have everything we need
	if (s_initialized)
	{
#ifdef PTR64
		return (*m_stack_walk_64)(IMAGE_FILE_MACHINE_AMD64, m_process, m_thread, &m_stackframe, &m_context, nullptr, *m_sym_function_table_access_64, *m_sym_get_module_base_64, nullptr);
#else
		return (*m_stack_walk_64)(IMAGE_FILE_MACHINE_I386, m_process, m_thread, &m_stackframe, &m_context, nullptr, *m_sym_function_table_access_64, *m_sym_get_module_base_64, nullptr);
#endif
	}

	// otherwise, fake the first unwind, which will just return info from the context
	else
	{
		bool result = m_first;
		m_first = false;
		return result;
	}
}



//**************************************************************************
//  SYMBOL MANAGER
//**************************************************************************

//-------------------------------------------------
//  symbol_manager - constructor
//-------------------------------------------------

symbol_manager::symbol_manager(const char *argv0)
	: m_mapfile(argv0),
		m_symfile(argv0),
		m_process(GetCurrentProcess()),
		m_last_base(0),
		m_text_base(0),
		m_sym_from_addr(TEXT("dbghelp.dll"), "SymFromAddr"),
		m_sym_get_line_from_addr_64(TEXT("dbghelp.dll"), "SymGetLineFromAddr64")
{
#ifdef __GNUC__
	// compute the name of the mapfile
	int extoffs = m_mapfile.find_last_of('.');
	if (extoffs != -1)
		m_mapfile.substr(0, extoffs);
	m_mapfile.append(".map");

	// and the name of the symfile
	extoffs = m_symfile.find_last_of('.');
	if (extoffs != -1)
		m_symfile = m_symfile.substr(0, extoffs);
	m_symfile.append(".sym");

	// figure out the base of the .text section
	m_text_base = get_text_section_base();
#endif

	// expand the buffer to be decently large up front
	strprintf(m_buffer,"%500s", "");
}


//-------------------------------------------------
//  ~symbol_manager - destructor
//-------------------------------------------------

symbol_manager::~symbol_manager()
{
}


//-------------------------------------------------
//  symbol_for_address - return a symbol by looking
//  it up either in the cache or by scanning the
//  file
//-------------------------------------------------

const char *symbol_manager::symbol_for_address(FPTR address)
{
	// default the buffer
	m_buffer.assign(" (not found)");
	m_last_base = 0;

	// first try to do it using system APIs
	if (!query_system_for_address(address))
	{
		// if that fails, scan the cache if we have one
		if (m_cache.first() != nullptr)
			scan_cache_for_address(address);

		// or else try to open a sym/map file and find it there
		else
			scan_file_for_address(address, false);
	}
	return m_buffer.c_str();
}


//-------------------------------------------------
//  query_system_for_address - ask the system to
//  look up our address
//-------------------------------------------------

bool symbol_manager::query_system_for_address(FPTR address)
{
	// need at least the sym_from_addr API
	if (!m_sym_from_addr)
		return false;

	BYTE info_buffer[sizeof(SYMBOL_INFO) + 256] = { 0 };
	SYMBOL_INFO &info = *reinterpret_cast<SYMBOL_INFO *>(&info_buffer[0]);
	DWORD64 displacement;

	// even through the struct says TCHAR, we actually get back an ANSI string here
	info.SizeOfStruct = sizeof(info);
	info.MaxNameLen = sizeof(info_buffer) - sizeof(info);
	if ((*m_sym_from_addr)(m_process, address, &displacement, &info))
	{
		// try to get source info as well; again we are returned an ANSI string
		IMAGEHLP_LINE64 lineinfo = { sizeof(lineinfo) };
		DWORD linedisp;
		if (m_sym_get_line_from_addr_64 && (*m_sym_get_line_from_addr_64)(m_process, address, &linedisp, &lineinfo))
			format_symbol(info.Name, displacement, lineinfo.FileName, lineinfo.LineNumber);
		else
			format_symbol(info.Name, displacement);

		// set the last base
		m_last_base = address - displacement;
		return true;
	}
	return false;
}


//-------------------------------------------------
//  scan_file_for_address - walk either the map
//  or symbol files and find the best match for
//  the given address, optionally creating a cache
//  along the way
//-------------------------------------------------

void symbol_manager::scan_file_for_address(FPTR address, bool create_cache)
{
	bool is_symfile = false;
	FILE *srcfile = nullptr;

#ifdef __GNUC__
	// see if we have a symbol file (gcc only)
	srcfile = fopen(m_symfile.c_str(), "r");
	is_symfile = (srcfile != nullptr);
#endif

	// if not, see if we have a map file
	if (srcfile == nullptr)
		srcfile = fopen(m_mapfile.c_str(), "r");

	// if not, fail
	if (srcfile == nullptr)
		return;

	// reset the best info
	std::string best_symbol;
	FPTR best_addr = 0;

	// parse the file, looking for valid entries
	std::string symbol;
	char line[1024];
	while (fgets(line, sizeof(line) - 1, srcfile))
	{
		// parse the line looking for an interesting symbol
		FPTR addr = 0;
		bool valid = is_symfile ? parse_sym_line(line, addr, symbol) : parse_map_line(line, addr, symbol);

		// if we got one, see if this is the best
		if (valid)
		{
			// if this is the best one so far, remember it
			if (addr <= address && addr > best_addr)
			{
				best_addr = addr;
				best_symbol = symbol;
			}

			// also create a cache entry if we can
			if (create_cache)
				m_cache.append(*global_alloc(cache_entry(addr, symbol.c_str())));
		}
	}

	// close the file
	fclose(srcfile);

	// format the symbol and remember the last base
	format_symbol(best_symbol.c_str(), address - best_addr);
	m_last_base = best_addr;
}


//-------------------------------------------------
//  scan_cache_for_address - walk the cache to
//  find the best match for the given address
//-------------------------------------------------

void symbol_manager::scan_cache_for_address(FPTR address)
{
	// reset the best info
	std::string best_symbol;
	FPTR best_addr = 0;

	// walk the cache, looking for valid entries
	for (cache_entry *entry = m_cache.first(); entry != nullptr; entry = entry->next())

		// if this is the best one so far, remember it
		if (entry->m_address <= address && entry->m_address > best_addr)
		{
			best_addr = entry->m_address;
			best_symbol = entry->m_name;
		}

	// format the symbol and remember the last base
	format_symbol(best_symbol.c_str(), address - best_addr);
	m_last_base = best_addr;
}


//-------------------------------------------------
//  parse_sym_line - parse a line from a sym file
//  which is just the output of objdump
//-------------------------------------------------

bool symbol_manager::parse_sym_line(const char *line, FPTR &address, std::string &symbol)
{
#ifdef __GNUC__
/*
    32-bit gcc symbol line:
[271778](sec  1)(fl 0x00)(ty  20)(scl   3) (nx 0) 0x007df675 line_to_symbol(char const*, unsigned int&, bool)

    64-bit gcc symbol line:
[271775](sec  1)(fl 0x00)(ty  20)(scl   3) (nx 0) 0x00000000008dd1e9 line_to_symbol(char const*, unsigned long long&, bool)
*/

	// first look for a (ty) entry
	const char *type = strstr(line, "(ty  20)");
	if (type == nullptr)
		return false;

	// scan forward in the line to find the address
	bool in_parens = false;
	for (const char *chptr = type; *chptr != 0; chptr++)
	{
		// track open/close parentheses
		if (*chptr == '(')
			in_parens = true;
		else if (*chptr == ')')
			in_parens = false;

		// otherwise, look for an 0x address
		else if (!in_parens && *chptr == '0' && chptr[1] == 'x')
		{
			// make sure we can get an address
			void *temp;
			if (sscanf(chptr, "0x%p", &temp) != 1)
				return false;
			address = m_text_base + reinterpret_cast<FPTR>(temp);

			// skip forward until we're past the space
			while (*chptr != 0 && !isspace(*chptr))
				chptr++;

			// extract the symbol name
			strtrimspace(symbol.assign(chptr));
			return (symbol.length() > 0);
		}
	}
#endif
	return false;
}


//-------------------------------------------------
//  parse_map_line - parse a line from a linker-
//  generated map file
//-------------------------------------------------

bool symbol_manager::parse_map_line(const char *line, FPTR &address, std::string &symbol)
{
#ifdef __GNUC__
/*
    32-bit gcc map line:
                0x0089cb00                nbmj9195_palette_r(_address_space const*, unsigned int)

    64-bit gcc map line:
                0x0000000000961afc                nbmj9195_palette_r(_address_space const*, unsigned int)
*/

	// find a matching start
	if (strncmp(line, "                0x", 18) == 0)
	{
		// make sure we can get an address
		void *temp;
		if (sscanf(&line[16], "0x%p", &temp) != 1)
			return false;
		address = reinterpret_cast<FPTR>(temp);

		// skip forward until we're past the space
		const char *chptr = &line[16];
		while (*chptr != 0 && !isspace(*chptr))
			chptr++;

		// extract the symbol name
		strtrimspace(symbol.assign(chptr));
		return (symbol.length() > 0);
	}
#endif
	return false;
}


//-------------------------------------------------
//  format_symbol - common symbol formatting
//-------------------------------------------------

void symbol_manager::format_symbol(const char *name, UINT32 displacement, const char *filename, int linenumber)
{
	// start with the address and offset
	strprintf(m_buffer, " (%s", name);
	if (displacement != 0)
		strcatprintf(m_buffer, "+0x%04x", (UINT32)displacement);

	// append file/line if present
	if (filename != nullptr)
		strcatprintf(m_buffer, ", %s:%d", filename, linenumber);

	// close up the string
	m_buffer.append(")");
}


//-------------------------------------------------
//  get_text_section_base - figure out the base
//  of the .text section
//-------------------------------------------------

FPTR symbol_manager::get_text_section_base()
{
	dynamic_bind<PIMAGE_SECTION_HEADER (WINAPI *)(PIMAGE_NT_HEADERS, PVOID, ULONG)> image_rva_to_section(TEXT("dbghelp.dll"), "ImageRvaToSection");
	dynamic_bind<PIMAGE_NT_HEADERS (WINAPI *)(PVOID)> image_nt_header(TEXT("dbghelp.dll"), "ImageNtHeader");

	// start with the image base
	PVOID base = reinterpret_cast<PVOID>(GetModuleHandleUni());
	assert(base != nullptr);

	// make sure we have the functions we need
	if (image_nt_header && image_rva_to_section)
	{
		// get the NT header
		PIMAGE_NT_HEADERS headers = (*image_nt_header)(base);
		assert(headers != nullptr);

		// look ourself up (assuming we are in the .text section)
		PIMAGE_SECTION_HEADER section = (*image_rva_to_section)(headers, base, reinterpret_cast<FPTR>(get_text_section_base) - reinterpret_cast<FPTR>(base));
		if (section != nullptr)
			return reinterpret_cast<FPTR>(base) + section->VirtualAddress;
	}

	// fallback to returning the image base (wrong)
	return reinterpret_cast<FPTR>(base);
}



//**************************************************************************
//  SAMPLING PROFILER
//**************************************************************************

//-------------------------------------------------
//  sampling_profiler - constructor
//-------------------------------------------------

sampling_profiler::sampling_profiler(UINT32 max_seconds, UINT8 stack_depth = 0)
	:   m_target_thread(nullptr),
		m_thread(nullptr),
		m_thread_id(0),
		m_thread_exit(false),
		m_stack_depth(stack_depth),
		m_entry_stride(stack_depth + 2),
		m_buffer(max_seconds * 1000 * m_entry_stride),
		m_buffer_ptr(&m_buffer[0]),
		m_buffer_end(&m_buffer[0] + max_seconds * 1000 * m_entry_stride)
{
}


//-------------------------------------------------
//  sampling_profiler - destructor
//-------------------------------------------------

sampling_profiler::~sampling_profiler()
{
}


//-------------------------------------------------
//  start - begin gathering profiling information
//-------------------------------------------------

void sampling_profiler::start()
{
	// do the dance to get a handle to ourself
	BOOL result = DuplicateHandle(GetCurrentProcess(), GetCurrentThread(), GetCurrentProcess(), &m_target_thread,
			THREAD_GET_CONTEXT | THREAD_SUSPEND_RESUME | THREAD_QUERY_INFORMATION, FALSE, 0);
	assert_always(result, "Failed to get thread handle for main thread");

	// reset the exit flag
	m_thread_exit = false;

	// start the thread
	m_thread = CreateThread(nullptr, 0, thread_entry, (LPVOID)this, 0, &m_thread_id);
	assert_always(m_thread != nullptr, "Failed to create profiler thread\n");

	// max out the priority
	SetThreadPriority(m_thread, THREAD_PRIORITY_TIME_CRITICAL);
}


//-------------------------------------------------
//  stop - stop gathering profiling information
//-------------------------------------------------

void sampling_profiler::stop()
{
	// set the flag and wait a couple of seconds (max)
	m_thread_exit = true;
	WaitForSingleObject(m_thread, 2000);

	// regardless, close the handle
	CloseHandle(m_thread);
}


//-------------------------------------------------
//  compare_address - compare two entries by their
//  bucket address
//-------------------------------------------------

int CLIB_DECL sampling_profiler::compare_address(const void *item1, const void *item2)
{
	const FPTR *entry1 = reinterpret_cast<const FPTR *>(item1);
	const FPTR *entry2 = reinterpret_cast<const FPTR *>(item2);
	int mincount = MIN(entry1[0], entry2[0]);

	// sort in order of: bucket, caller, caller's caller, etc.
	for (int index = 1; index <= mincount; index++)
		if (entry1[index] != entry2[index])
			return entry1[index] - entry2[index];

	// if we match to the end, sort by the depth of the stack
	return entry1[0] - entry2[0];
}


//-------------------------------------------------
//  compare_frequency - compare two entries by
//  their frequency of occurrence
//-------------------------------------------------

int CLIB_DECL sampling_profiler::compare_frequency(const void *item1, const void *item2)
{
	const FPTR *entry1 = reinterpret_cast<const FPTR *>(item1);
	const FPTR *entry2 = reinterpret_cast<const FPTR *>(item2);

	// sort by frequency, then by address
	if (entry1[0] != entry2[0])
		return entry2[0] - entry1[0];
	return entry1[1] - entry2[1];
}


//-------------------------------------------------
//  print_results - output the results
//-------------------------------------------------

void sampling_profiler::print_results(symbol_manager &symbols)
{
	// cache the symbols
	symbols.cache_symbols();

	// step 1: find the base of each entry
	for (FPTR *current = &m_buffer[0]; current < m_buffer_ptr; current += m_entry_stride)
	{
		assert(current[0] >= 1 && current[0] < m_entry_stride);

		// convert the sampled PC to its function base as a bucket
		symbols.symbol_for_address(current[1]);
		current[1] = symbols.last_base();
	}

	// step 2: sort the results
	qsort(&m_buffer[0], (m_buffer_ptr - &m_buffer[0]) / m_entry_stride, m_entry_stride * sizeof(FPTR), compare_address);

	// step 3: count and collapse unique entries
	UINT32 total_count = 0;
	for (FPTR *current = &m_buffer[0]; current < m_buffer_ptr; )
	{
		int count = 1;
		FPTR *scan;
		for (scan = current + m_entry_stride; scan < m_buffer_ptr; scan += m_entry_stride)
		{
			if (compare_address(current, scan) != 0)
				break;
			scan[0] = 0;
			count++;
		}
		current[0] = count;
		total_count += count;
		current = scan;
	}

	// step 4: sort the results again, this time by frequency
	qsort(&m_buffer[0], (m_buffer_ptr - &m_buffer[0]) / m_entry_stride, m_entry_stride * sizeof(FPTR), compare_frequency);

	// step 5: print the results
	UINT32 num_printed = 0;
	for (FPTR *current = &m_buffer[0]; current < m_buffer_ptr && num_printed < 30; current += m_entry_stride)
	{
		// once we hit 0 frequency, we're done
		if (current[0] == 0)
			break;

		// output the result
		printf("%4.1f%% - %6d : %p%s\n", (double)current[0] * 100.0 / (double)total_count, (UINT32)current[0], reinterpret_cast<void *>(current[1]), symbols.symbol_for_address(current[1]));
		for (int index = 2; index < m_entry_stride; index++)
		{
			if (current[index] == 0)
				break;
			printf("                 %p%s\n", reinterpret_cast<void *>(current[index]), symbols.symbol_for_address(current[index]));
		}
		printf("\n");
		num_printed++;
	}
	symbols.reset_cache();
}


//-------------------------------------------------
//  thread_entry - thread entry stub
//-------------------------------------------------

DWORD WINAPI sampling_profiler::thread_entry(LPVOID lpParameter)
{
	reinterpret_cast<sampling_profiler *>(lpParameter)->thread_run();
	return 0;
}


//-------------------------------------------------
//  thread_run - sampling thread
//-------------------------------------------------

void sampling_profiler::thread_run()
{
	CONTEXT context;
	memset(&context, 0, sizeof(context));

	// loop until done
	stack_walker walker;
	while (!m_thread_exit && m_buffer_ptr < m_buffer_end)
	{
		// pause the main thread and get its context
		SuspendThread(m_target_thread);
		context.ContextFlags = CONTEXT_FULL;
		GetThreadContext(m_target_thread, &context);

		// first entry is a count
		FPTR *count = m_buffer_ptr++;
		*count = 0;

		// iterate over the frames until we run out or hit an error
		walker.reset(context, m_target_thread);
		int frame;
		for (frame = 0; frame <= m_stack_depth && walker.unwind(); frame++)
		{
			*m_buffer_ptr++ = walker.ip();
			*count += 1;
		}

		// fill in any missing parts with nulls
		for (; frame <= m_stack_depth; frame++)
			*m_buffer_ptr++ = 0;

		// resume the thread
		ResumeThread(m_target_thread);

		// sleep for 1ms
		Sleep(1);
	}
}<|MERGE_RESOLUTION|>--- conflicted
+++ resolved
@@ -280,19 +280,10 @@
 	{ WINOPTION_HWSTRETCH ";hws",                     "1",        OPTION_BOOLEAN,    "enables hardware stretching" },
 
 	// post-processing options
-<<<<<<< HEAD
-	{ NULL,                                                     NULL,                OPTION_HEADER,     "DIRECT3D POST-PROCESSING OPTIONS" },
+	{ nullptr,                                                  nullptr,             OPTION_HEADER,     "DIRECT3D POST-PROCESSING OPTIONS" },
 	{ WINOPTION_HLSL_ENABLE";hlsl",                             "0",                 OPTION_BOOLEAN,    "enables HLSL post-processing (PS3.0 required)" },
 	{ WINOPTION_HLSLPATH,                                       "hlsl",              OPTION_STRING,     "path to hlsl files" },
-	{ WINOPTION_HLSL_WRITE,                                     NULL,                OPTION_STRING,     "enables HLSL AVI writing (huge disk bandwidth suggested)" },
-=======
-	{ nullptr,                                        			nullptr,             OPTION_HEADER,     "DIRECT3D POST-PROCESSING OPTIONS" },
-	{ WINOPTION_HLSL_ENABLE";hlsl",                   			"0",                 OPTION_BOOLEAN,    "enables HLSL post-processing (PS3.0 required)" },
-	{ WINOPTION_HLSLPATH,                             			"hlsl",              OPTION_STRING,     "path to hlsl files" },
-	{ WINOPTION_HLSL_PRESCALE_X,                      			"0",                 OPTION_INTEGER,    "HLSL pre-scale override factor for X (0 for auto)" },
-	{ WINOPTION_HLSL_PRESCALE_Y,                      			"0",                 OPTION_INTEGER,    "HLSL pre-scale override factor for Y (0 for auto)" },
-	{ WINOPTION_HLSL_WRITE,                           			nullptr,             OPTION_STRING,     "enables HLSL AVI writing (huge disk bandwidth suggested)" },
->>>>>>> a0ba4074
+	{ WINOPTION_HLSL_WRITE,                                     nullptr,             OPTION_STRING,     "enables HLSL AVI writing (huge disk bandwidth suggested)" },
 	{ WINOPTION_HLSL_SNAP_WIDTH,                                "2048",              OPTION_STRING,     "HLSL upscaled-snapshot width" },
 	{ WINOPTION_HLSL_SNAP_HEIGHT,                               "1536",              OPTION_STRING,     "HLSL upscaled-snapshot height" },
 	{ WINOPTION_SHADOW_MASK_TILE_MODE,                          "0",                 OPTION_INTEGER,    "shadow mask tile mode (0 for screen based, 1 for source based)" },
